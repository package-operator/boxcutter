--- conflicted
+++ resolved
@@ -49,11 +49,9 @@
 	// Source returns a controller-runtime source to watch from a controller.
 	Source(handler handler.EventHandler, predicates ...predicate.Predicate) source.Source
 
-<<<<<<< HEAD
+	GetWatchersForGVK(gvk schema.GroupVersionKind) (out []AccessManagerKey)
+
 	readAccessors(reader func(owner types.UID, accessor Accessor))
-=======
-	GetWatchersForGVK(gvk schema.GroupVersionKind) (out []AccessManagerKey)
->>>>>>> bb2d4ba0
 }
 
 // Accessor provides write and cached read access to the cluster.
@@ -419,11 +417,6 @@
 	return err
 }
 
-<<<<<<< HEAD
-func (m *objectBoundAccessManagerImpl[T]) readAccessors(reader func(owner types.UID, accessor Accessor)) {
-	for owner, entry := range m.accessors {
-		reader(owner, entry.accessor)
-=======
 func (m *objectBoundAccessManagerImpl[T]) GetWatchersForGVK(gvk schema.GroupVersionKind) (out []AccessManagerKey) {
 	m.accessorsLock.RLock()
 	defer m.accessorsLock.RUnlock()
@@ -447,6 +440,14 @@
 		UID:              owner.GetUID(),
 		ObjectKey:        client.ObjectKeyFromObject(owner),
 		GroupVersionKind: owner.GetObjectKind().GroupVersionKind(),
->>>>>>> bb2d4ba0
+	}
+}
+
+func (m *objectBoundAccessManagerImpl[T]) readAccessors(reader func(owner types.UID, accessor Accessor)) {
+	m.accessorsLock.RLock()
+	defer m.accessorsLock.RUnlock()
+
+	for owner, entry := range m.accessors {
+		reader(owner.UID, entry.accessor)
 	}
 }